--- conflicted
+++ resolved
@@ -262,10 +262,7 @@
 		it('should resolve in case no updates are performed', () => {
 			providerRequestStub.returns(BbPromise.resolve("done"));
 			monitorStackStub.rejects(new Error('No updates are to be performed.'));
-<<<<<<< HEAD
-=======
-
->>>>>>> b4c83c2c
+
 			return expect(awsAlias.updateAlias()).to.be.fulfilled
 			.then(() => expect(providerRequestStub).to.have.been.calledOnce);
 		});
